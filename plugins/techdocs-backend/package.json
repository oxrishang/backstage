--- conflicted
+++ resolved
@@ -23,12 +23,8 @@
     "@backstage/backend-common": "^0.3.3",
     "@backstage/catalog-model": "^0.4.0",
     "@backstage/config": "^0.1.1",
-<<<<<<< HEAD
     "@backstage/techdocs-common": "^0.1.1",
-    "@types/dockerode": "^2.5.34",
-=======
     "@types/dockerode": "^3.2.1",
->>>>>>> b6aa734b
     "@types/express": "^4.17.6",
     "cross-fetch": "^3.0.6",
     "dockerode": "^3.2.1",
