--- conflicted
+++ resolved
@@ -29,10 +29,7 @@
 import { StageContext } from '../scaffolder/jobs/types';
 import { Octokit } from '@octokit/rest';
 import { GithubStorer } from '../scaffolder/stages/store/github';
-<<<<<<< HEAD
-=======
 import { JsonValue } from '@backstage/config';
->>>>>>> 696c4b3d
 export interface RouterOptions {
   preparers: PreparerBuilder;
   templater: TemplaterBase;
@@ -88,29 +85,6 @@
       });
     })
     .post('/v1/jobs', async (req, res) => {
-<<<<<<< HEAD
-      // TODO(blam): Create a unique job here and return the ID so that
-      // The end user can poll for updates on the current job
-
-      // TODO(blam): Take this entity from the post body sent from the frontend
-      console.log(req.body);
-      const template: TemplateEntityV1alpha1 = req.body.template;
-
-      if (!template) {
-        throw new InputError(
-          'You should specify the template to scaffold from',
-        );
-      }
-
-      const job = jobProcessor.create({
-        entity: template,
-        values: {
-          component_id: `blob${Date.now()}`,
-          org: 'shmidt-i-test',
-          description: 'test',
-          owner: 'somebody',
-        },
-=======
       const template: TemplateEntityV1alpha1 = req.body.template;
       const values: RequiredTemplateValues & Record<string, JsonValue> =
         req.body.values;
@@ -118,7 +92,6 @@
       const job = jobProcessor.create({
         entity: template,
         values,
->>>>>>> 696c4b3d
         stages: [
           {
             name: 'Prepare the skeleton',
