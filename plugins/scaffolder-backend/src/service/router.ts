--- conflicted
+++ resolved
@@ -14,19 +14,10 @@
  * limitations under the License.
  */
 
-<<<<<<< HEAD
-import {
-  loadBackendConfig,
-  SingleHostDiscovery,
-  getRootLogger,
-} from '@backstage/backend-common';
-import { JsonValue } from '@backstage/config';
-import { TemplateEntityV1alpha1 } from '@backstage/catalog-model';
-=======
+import { SingleHostDiscovery } from '@backstage/backend-common';
 import { TemplateEntityV1alpha1 } from '@backstage/catalog-model';
 import { Config, JsonValue } from '@backstage/config';
 import fs from 'fs-extra';
->>>>>>> 33454c0f
 import Docker from 'dockerode';
 import express from 'express';
 import Router from 'express-promise-router';
@@ -70,14 +61,8 @@
   const logger = parentLogger.child({ plugin: 'scaffolder' });
   const jobProcessor = new JobProcessor();
 
-<<<<<<< HEAD
-  const config = await loadBackendConfig({
-    argv: process.argv,
-    logger: getRootLogger(),
-  });
   const discovery = SingleHostDiscovery.fromConfig(config);
   const entityClient = new CatalogEntityClient({ discovery });
-=======
   let workingDirectory: string;
   if (config.has('backend.workingDirectory')) {
     workingDirectory = config.getString('backend.workingDirectory');
@@ -97,7 +82,6 @@
       throw err;
     }
   }
->>>>>>> 33454c0f
 
   router
     .get('/v1/job/:jobId', ({ params }, res) => {
